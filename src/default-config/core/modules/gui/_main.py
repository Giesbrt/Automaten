--- conflicted
+++ resolved
@@ -8,12 +8,8 @@
 
 from aplustools.io.qtquick import QQuickMessageBox
 
-<<<<<<< HEAD
-from core.modules.abstractions import IMainWindow
+from abstractions import IMainWindow
 from storage import AppSettings
-=======
-from modules.abstractions import IMainWindow
->>>>>>> f2691dd5
 from ._panels import UserPanel, SettingsPanel
 
 # Standard typing imports for aps
@@ -67,7 +63,6 @@
     save_file_signal: Signal(str) = Signal(str)
     open_file_signal: Signal(str) = Signal(str)
     settings_changed = Signal(dict[str, dict[str, str]])
-    manual_update_check: Signal
 
     def __init__(self) -> None:
         self.file_path: str = ''
@@ -79,18 +74,17 @@
         self.settings_panel_animation: QPropertyAnimation | None = None
         self.panel_animation_group: QParallelAnimationGroup | None = None
         self.automaton_type: str | None = None
+        self.recent_files = []
         super().__init__(parent=None)
         # self.statusBar().showMessage("Statusbar")
 
     def setup_gui(self, ui_automaton: 'UiAutomaton') -> None:
-        self.settings = AppSettings()
         self.ui_automaton = ui_automaton
 
         self.settings_button = QPushButton(parent=self)
         self.menu_bar = self.menuBar()
         self.user_panel = UserPanel(ui_automaton, parent=self)
         self.settings_panel = SettingsPanel(parent=self)
-        self.manual_update_check = self.settings_panel.manual_update_check
 
         # Animation for Panels
         self.user_panel_animation = QPropertyAnimation(self.user_panel, b"geometry")
@@ -106,35 +100,26 @@
 
         file_menu = self.menuBar().addMenu("File")
         new_action = QAction('New', self)
-        new_action.setShortcut(self.settings.get_file_new_shortcut())
-        self.settings.file_new_shortcut_changed.connect(new_action.setShortcut)
         new_action.triggered.connect(self.user_panel.grid_view.empty_scene)
         file_menu.addAction(new_action)
-
         open_action = QAction("Open", self)
-        open_action.setShortcut(self.settings.get_file_open_shortcut())
-        self.settings.file_open_shortcut_changed.connect(open_action.setShortcut)
+        open_action.setShortcut("Ctrl+O")
         open_action.triggered.connect(self.open_file)
         file_menu.addAction(open_action)
-
         self.recent_menu = QMenu("Open Recent", self)
         file_menu.addMenu(self.recent_menu)
+        self.update_recent_files_menu()
         save_action = QAction("Save", self)
-        save_action.setShortcut(self.settings.get_file_save_shortcut())
-        self.settings.file_save_shortcut_changed.connect(save_action.setShortcut)
+        save_action.setShortcut("Ctrl+S")
         save_action.triggered.connect(self.save_file)
         file_menu.addAction(save_action)
-
-        save_as_action = QAction("Save as", self)
-        save_as_action.setShortcut(self.settings.get_file_save_as_shortcut())
-        self.settings.file_save_as_shortcut_changed.connect(save_as_action.setShortcut)
-        save_as_action.triggered.connect(self.save_file_as)
-        file_menu.addAction(save_as_action)
-
+        save_action = QAction("Save as", self)
+        # save_action.setShortcut("Ctrl+G")
+        save_action.triggered.connect(self.save_file_as)
+        file_menu.addAction(save_action)
         exit_action = QAction("Close", self)
-        exit_action.setShortcut(self.settings.get_file_close_shortcut())
-        self.settings.file_close_shortcut_changed.connect(exit_action.setShortcut)
-        exit_action.triggered.connect(self.ui_automaton.unload)
+        exit_action.setShortcut("Ctrl+Q")
+        exit_action.triggered.connect(self.close)
         file_menu.addAction(exit_action)
 
         # simulation_menu = self.menuBar().addMenu("Simulation")
@@ -153,42 +138,24 @@
 
         edit_menu = self.menuBar().addMenu("Edit")
         cut_action = QAction("Cut", self)
-        cut_action.setShortcut(self.settings.get_states_cut_shortcut())
-        self.settings.states_cut_shortcut_changed.connect(cut_action.setShortcut)
+        cut_action.setShortcut("Ctrl+X")
         edit_menu.addAction(cut_action)
-
         copy_action = QAction("Copy", self)
-        copy_action.setShortcut(self.settings.get_states_copy_shortcut())
-        self.settings.states_copy_shortcut_changed.connect(copy_action.setShortcut)
+        copy_action.setShortcut("Ctrl+C")
         edit_menu.addAction(copy_action)
-
         paste_action = QAction("Paste", self)
-        paste_action.setShortcut(self.settings.get_states_paste_shortcut())
-        self.settings.states_paste_shortcut_changed.connect(paste_action.setShortcut)
+        paste_action.setShortcut("Ctrl+V")
         edit_menu.addAction(paste_action)
-
-        delete_action = QAction("Delete", self)
-        delete_action.setShortcut(self.settings.get_states_delete_shortcut())
-        self.settings.states_delete_shortcut_changed.connect(delete_action.setShortcut)
-        edit_menu.addAction(delete_action)
 
         view_menu = self.menuBar().addMenu("View")
         zoom_in_action = QAction("Zoom in", self)
-        zoom_in_action.setShortcut(self.settings.get_zoom_in_shortcut())  # QKeySequence.ZoomIn
-        self.settings.zoom_in_shortcut_changed.connect(zoom_in_action.setShortcut)
-        zoom_in_action.triggered.connect(lambda: self.user_panel.grid_view.zoom(1.1))
+        zoom_in_action.setShortcut("Ctrl++")  # QKeySequence.ZoomIn
         view_menu.addAction(zoom_in_action)
-
         zoom_out_action = QAction("Zoom out", self)
-        zoom_out_action.setShortcut(self.settings.get_zoom_out_shortcut())  # QKeySequence.ZoomOut
-        self.settings.zoom_out_shortcut_changed.connect(zoom_out_action.setShortcut)
-        zoom_out_action.triggered.connect(lambda: self.user_panel.grid_view.zoom(0.9))
+        zoom_out_action.setShortcut("Ctrl+-")  # QKeySequence.ZoomOut
         view_menu.addAction(zoom_out_action)
-
         restore_default_zoom_action = QAction("Restore default zoom", self)
-        restore_default_zoom_action.setShortcut(self.settings.get_zoom_reset_shortcut())
-        self.settings.zoom_reset_shortcut_changed.connect(restore_default_zoom_action.setShortcut)
-        restore_default_zoom_action.triggered.connect(self.user_panel.grid_view.reset_zoom)
+        restore_default_zoom_action.setShortcut("Ctrl+0")
         view_menu.addAction(restore_default_zoom_action)
         # status_bar_action = QAction("Status bar", self)
         # status_bar_action.setCheckable(True)
@@ -213,53 +180,22 @@
 
         self.menuBar().setFixedHeight(30)
 
-        self.settings.hide_titlebar_changed.connect(self.update_hide_titlebar)
-        self.update_hide_titlebar(self.settings.get_hide_titlebar())
-        self.settings.stay_on_top_changed.connect(self.update_stay_on_top)
-        self.update_stay_on_top(self.settings.get_stay_on_top())
-        self.update_recent_files_menu()
-        self.settings.recent_files_changed.connect(lambda _: self.update_recent_files_menu())
-
-    def update_hide_titlebar(self, flag: bool) -> None:
-        if self.isVisible():
-            do_show = True
-        else:
-            do_show = False
-        if flag:
-            self.setWindowFlags(self.windowFlags() | Qt.WindowType.FramelessWindowHint)
-        else:
-            self.setWindowFlags(
-                self.windowFlags() & ~Qt.WindowType.FramelessWindowHint | Qt.WindowType.WindowSystemMenuHint | Qt.WindowType.WindowCloseButtonHint | Qt.WindowType.WindowMinimizeButtonHint | Qt.WindowType.WindowMaximizeButtonHint)
-        if do_show:
-            self.show()
-
-    def update_stay_on_top(self, flag: bool) -> None:
-        if self.isVisible():
-            do_show = True
-        else:
-            do_show = False
-        if flag:
-            self.setWindowFlags(self.windowFlags() | Qt.WindowType.WindowStaysOnTopHint)
-        else:
-            self.setWindowFlags(
-                self.windowFlags() & ~Qt.WindowType.WindowStaysOnTopHint | Qt.WindowType.WindowSystemMenuHint | Qt.WindowType.WindowCloseButtonHint | Qt.WindowType.WindowMinimizeButtonHint | Qt.WindowType.WindowMaximizeButtonHint)
-        if do_show:
-            self.show()
-
-    def setStyleSheet(self, styleSheet, /):
-        super().setStyleSheet(styleSheet)
-        self.user_panel.grid_view.reset_cache()
+    def set_recently_opened_files(self, recently_opened_files: list[str]) -> None:
+        self.recent_files = recently_opened_files
+
+    def get_recently_opened_files(self) -> list[str]:
+        return self.recent_files
 
     def update_recent_files_menu(self):
         """Refreshes the Open Recent menu with updated file list."""
         self.recent_menu.clear()
-        recent_files = self.settings.get_recent_files()
-        if not recent_files:
+        print("RECENT", self.recent_files)
+        if not self.recent_files:
             self.recent_menu.addAction("No Recent Files").setEnabled(False)
         else:
-            for file in recent_files:
+            for file in self.recent_files:
                 action = QAction(os.path.basename(file), self)
-                action.triggered.connect(lambda checked, f=file: self.open_file_signal.emit(f))
+                action.triggered.connect(lambda checked, f=file: self.open_recent_file(f))
                 self.recent_menu.addAction(action)
 
     def get_automaton_type(self) -> str:
@@ -302,7 +238,7 @@
             QMessageBox.information(self, "File Saved", f"File saved to: {self.file_path}")
 
     def show_about(self):
-        QMessageBox.about(self, "[N.E.F.S] About", "N.E.F.S' Simulator.\nThe meaning of this abbreviation has long been lost to time. Rumor has it though, that it stands for the names of the creators and something about glucose.")
+        QMessageBox.about(self, "About", "This is a PySide6 Menu Bar Example.")
 
     def report_issue(self):
         QDesktopServices.openUrl(QUrl("https://github.com/Giesbrt/Automaten/issues/new?template=Blank%20issue"))
